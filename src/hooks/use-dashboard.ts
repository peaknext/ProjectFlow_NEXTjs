import { useQuery, useMutation, useQueryClient } from "@tanstack/react-query";
import { useSyncMutation } from "@/lib/use-sync-mutation";
import { api } from "@/lib/api-client";
import { DashboardData, UseDashboardOptions, Activity } from "@/types/dashboard";

/**
 * Query keys for dashboard data
 */
export const dashboardKeys = {
  all: ["dashboard"] as const,
  detail: (options?: UseDashboardOptions) =>
    [...dashboardKeys.all, options] as const,
  activities: () => [...dashboardKeys.all, "activities"] as const,
};

/**
 * Fetch dashboard data
 *
 * @param options - Query options (separate pagination for each widget)
 * @returns Dashboard data including stats, tasks, activities, etc.
 */
export function useDashboard(options?: UseDashboardOptions) {
  return useQuery({
    queryKey: dashboardKeys.detail(options),
    queryFn: async () => {
      const params = new URLSearchParams();

      // Separate pagination for each widget
      if (options?.myCreatedTasksLimit) {
        params.append("myCreatedTasksLimit", options.myCreatedTasksLimit.toString());
      }
      if (options?.myCreatedTasksOffset) {
        params.append("myCreatedTasksOffset", options.myCreatedTasksOffset.toString());
      }
      if (options?.assignedToMeTasksLimit) {
        params.append("assignedToMeTasksLimit", options.assignedToMeTasksLimit.toString());
      }
      if (options?.assignedToMeTasksOffset) {
        params.append("assignedToMeTasksOffset", options.assignedToMeTasksOffset.toString());
      }

      const response = await api.get<{ data: DashboardData }>(
        `/api/dashboard?${params}`
      );

      // api.get already extracts .data from { success: true, data: {...} }
      // So response is actually the DashboardData
      return response as unknown as DashboardData;
    },
    staleTime: 2 * 60 * 1000, // 2 minutes
    gcTime: 5 * 60 * 1000, // 5 minutes (formerly cacheTime)
  });
}

/**
 * Fetch recent activities (comments + history)
 *
 * Polls every 60 seconds for new activities.
 * Returns up to 30 latest activities merged from comments and history.
 *
 * @returns Activities data with automatic polling
 */
export function useActivities() {
  return useQuery({
    queryKey: dashboardKeys.activities(),
    queryFn: async () => {
      const response = await api.get<{ activities: Activity[]; count: number }>(
        "/api/dashboard/activities"
      );
      return response;
    },
    staleTime: 0, // Always consider stale (for polling)
    refetchInterval: 60000, // Poll every 1 minute (60 seconds)
    refetchIntervalInBackground: false, // Stop polling when tab inactive
  });
}

/**
 * Load more tasks (for pagination)
 *
<<<<<<< HEAD
 * NOTE: This function is deprecated and no longer used.
 * Dashboard widgets now use their own infinite scroll implementation.
 * Kept for reference only - will be removed in future cleanup.
 */
// export function useLoadMoreTasks() {
//   // Deprecated - no longer compatible with new myCreatedTasks/assignedToMeTasks structure
// }
=======
 * DEPRECATED: No longer used - Dashboard now uses separate pagination
 * for myCreatedTasks and assignedToMeTasks via useDashboard() options
 *
 * Appends new tasks to the existing myTasks list
 */
/* COMMENTED OUT - Dead code, not used anywhere
export function useLoadMoreTasks() {
  const queryClient = useQueryClient();

  return useMutation({
    mutationFn: async (currentOffset: number) => {
      const limit = 10;
      const newOffset = currentOffset + limit;
      const params = new URLSearchParams();
      params.append("limit", limit.toString());
      params.append("offset", newOffset.toString());

      const response = await api.get<DashboardData>(
        `/api/dashboard?${params}`
      );
      return { newTasks: response.myTasks.tasks, hasMore: response.myTasks.hasMore, newOffset };
    },
    onSuccess: ({ newTasks, hasMore }) => {
      // Append new tasks to ALL existing dashboard caches (future-proof)
      queryClient.setQueriesData({ queryKey: dashboardKeys.all }, (old: any) => {
        if (!old) return old;
        return {
          ...old,
          myTasks: {
            ...old.myTasks,
            tasks: [...old.myTasks.tasks, ...newTasks],
            hasMore,
          },
        };
      });
    },
  });
}
*/
>>>>>>> 68bf51cf

/**
 * Refresh dashboard data
 *
 * Force refetch all dashboard data
 */
export function useRefreshDashboard() {
  const queryClient = useQueryClient();

  return () => {
    queryClient.invalidateQueries({ queryKey: dashboardKeys.all });
  };
}

/**
 * Toggle checklist item
 *
 * Optimistic update for checklist checkbox with sync animation
 */
export function useToggleChecklistItem() {
  const queryClient = useQueryClient();

  return useSyncMutation({
    mutationFn: async ({
      taskId,
      checklistId,
      isChecked
    }: {
      taskId: string;
      checklistId: string;
      isChecked: boolean;
    }) => {
      const response = await api.patch(
        `/api/tasks/${taskId}/checklists/${checklistId}`,
        { isChecked }
      );
      return response.data;
    },
    onMutate: async ({ checklistId, isChecked }) => {
      // Cancel outgoing refetches
      await queryClient.cancelQueries({ queryKey: dashboardKeys.all });

      // Snapshot ALL previous dashboard caches (future-proof)
      const previousData = queryClient.getQueriesData({ queryKey: dashboardKeys.all });

      // Optimistically update ALL dashboard caches
      queryClient.setQueriesData({ queryKey: dashboardKeys.all }, (old: any) => {
        if (!old?.myChecklists) return old;
        return {
          ...old,
          myChecklists: old.myChecklists.map((group: any) => ({
            ...group,
            items: group.items.map((item: any) =>
              item.id === checklistId ? { ...item, isChecked } : item
            ),
          })),
        };
      });

      return { previousData };
    },
    onError: (error, variables, context) => {
      // Rollback ALL dashboard caches on error
      if (context?.previousData) {
        context.previousData.forEach(([queryKey, data]) => {
          queryClient.setQueryData(queryKey, data);
        });
      }
    },
    onSettled: () => {
      // Refetch to ensure consistency
      queryClient.invalidateQueries({ queryKey: dashboardKeys.all });
    },
  });
}<|MERGE_RESOLUTION|>--- conflicted
+++ resolved
@@ -78,15 +78,6 @@
 /**
  * Load more tasks (for pagination)
  *
-<<<<<<< HEAD
- * NOTE: This function is deprecated and no longer used.
- * Dashboard widgets now use their own infinite scroll implementation.
- * Kept for reference only - will be removed in future cleanup.
- */
-// export function useLoadMoreTasks() {
-//   // Deprecated - no longer compatible with new myCreatedTasks/assignedToMeTasks structure
-// }
-=======
  * DEPRECATED: No longer used - Dashboard now uses separate pagination
  * for myCreatedTasks and assignedToMeTasks via useDashboard() options
  *
@@ -126,7 +117,6 @@
   });
 }
 */
->>>>>>> 68bf51cf
 
 /**
  * Refresh dashboard data
